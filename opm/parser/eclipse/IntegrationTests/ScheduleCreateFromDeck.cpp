--- conflicted
+++ resolved
@@ -81,33 +81,15 @@
 
         BOOST_CHECK(well1->isInPredictionMode(7));
         BOOST_CHECK_EQUAL(11000, well1->getOilRate(7));
-<<<<<<< HEAD
-
-        BOOST_CHECK(!well1->isInPredictionMode(8));
-        BOOST_CHECK_EQUAL(13000, well1->getOilRate(8));
-        BOOST_CHECK_EQUAL(13000, well1->getOilRate(9));
-        BOOST_CHECK_EQUAL(13000, well1->getOilRate(10));
-
-        BOOST_CHECK_EQUAL(3U, sched->numWells());
-        BOOST_CHECK(sched->hasWell("W_1"));
-        BOOST_CHECK(sched->hasWell("W_2"));
-        BOOST_CHECK(sched->hasWell("W_3"));
-        {
-            WellPtr well1 = sched->getWell("W_1");
-            BOOST_CHECK_EQUAL(13000, well1->getOilRate(8));
-        }
-=======
         BOOST_CHECK_EQUAL(44   , well1->getWaterRate(7));
         BOOST_CHECK_EQUAL(188  , well1->getGasRate(7));
-        
+
         BOOST_CHECK(!well1->isInPredictionMode(8));
         BOOST_CHECK_EQUAL(13000, well1->getOilRate(8));
         
         BOOST_CHECK( well1->isInjector(9));
         BOOST_CHECK_EQUAL(20000, well1->getInjectionRate(9));
         BOOST_CHECK_EQUAL(5000, well1->getInjectionRate(10));
-        
->>>>>>> 8375a357
     }
 }
 
