/*
  Copyright 2013 Statoil ASA.

  This file is part of the Open Porous Media project (OPM).

  OPM is free software: you can redistribute it and/or modify
  it under the terms of the GNU General Public License as published by
  the Free Software Foundation, either version 3 of the License, or
  (at your option) any later version.

  OPM is distributed in the hope that it will be useful,
  but WITHOUT ANY WARRANTY; without even the implied warranty of
  MERCHANTABILITY or FITNESS FOR A PARTICULAR PURPOSE.  See the
  GNU General Public License for more details.

  You should have received a copy of the GNU General Public License
  along with OPM.  If not, see <http://www.gnu.org/licenses/>.
 */

#include <stdexcept>
#include <iostream>
#include <boost/filesystem.hpp>

#define BOOST_TEST_MODULE ScheduleTests
#include <boost/test/unit_test.hpp>
#include <boost/date_time/posix_time/posix_time.hpp>

#include <opm/parser/eclipse/EclipseState/Schedule/Schedule.hpp>
#include <opm/parser/eclipse/Deck/DeckIntItem.hpp>
#include <opm/parser/eclipse/Deck/DeckStringItem.hpp>
#include <opm/parser/eclipse/Deck/Deck.hpp>

using namespace Opm;

DeckPtr createDeck() {
    DeckPtr deck(new Deck());
    DeckKeywordPtr scheduleKeyword(new DeckKeyword("SCHEDULE"));
    DeckKeywordPtr startKeyword(new DeckKeyword("START"));
    DeckRecordPtr  startRecord(new DeckRecord());
    DeckIntItemPtr    dayItem( new DeckIntItem("DAY") );
    DeckStringItemPtr monthItem(new DeckStringItem("MONTH") );
    DeckIntItemPtr    yearItem(new DeckIntItem("YEAR"));


    dayItem->push_back( 8 );
    monthItem->push_back( "MAR" );
    yearItem->push_back( 1998 );

    startRecord->addItem( dayItem );
    startRecord->addItem( monthItem );
    startRecord->addItem( yearItem );
    startKeyword->addRecord( startRecord );

    deck->addKeyword( startKeyword );
    deck->addKeyword( scheduleKeyword );

    return deck;
}


BOOST_AUTO_TEST_CASE(CreateScheduleDeckMissingSCHEDULE_Throws) {
    DeckPtr deck(new Deck());
    BOOST_CHECK_THROW(Schedule schedule(deck) , std::invalid_argument);
}


BOOST_AUTO_TEST_CASE(CreateScheduleDeckMissingReturnsDefaults) {
    DeckPtr deck(new Deck());
    DeckKeywordPtr keyword(new DeckKeyword("SCHEDULE"));
    deck->addKeyword( keyword );
    Schedule schedule(deck);
    BOOST_CHECK_EQUAL( schedule.getStartDate() , boost::gregorian::date( 1983  , boost::gregorian::Jan , 1));
}


BOOST_AUTO_TEST_CASE(CreateScheduleDeckWithStart) {
    DeckPtr deck = createDeck();
    Schedule schedule(deck); 
    BOOST_CHECK_EQUAL( schedule.getStartDate() , boost::gregorian::date( 1998  , boost::gregorian::Mar , 8));
}


BOOST_AUTO_TEST_CASE(CreateScheduleDeckWithSCHEDULENoThrow) {
    DeckPtr deck(new Deck());
    DeckKeywordPtr keyword(new DeckKeyword("SCHEDULE"));
    deck->addKeyword( keyword );
    
    BOOST_CHECK_NO_THROW(Schedule schedule(deck));
}


BOOST_AUTO_TEST_CASE(EmptyScheduleHasNoWells) {
    DeckPtr deck = createDeck();
    Schedule schedule(deck); 
    BOOST_CHECK_EQUAL( 0U , schedule.numWells() );
    BOOST_CHECK_EQUAL( false , schedule.hasWell("WELL1") );
    BOOST_CHECK_THROW( schedule.getWell("WELL2") , std::invalid_argument );
}


<<<<<<< HEAD
BOOST_AUTO_TEST_CASE(CreateSchedule_DeckWithoutGRUPTREE_HasRootGroupTreeNodeForTimeStepZero) {
    DeckPtr deck = createDeck();
    Schedule schedule(deck); 
    BOOST_CHECK_EQUAL("FIELD", schedule.getGroupTree(0)->getNode("FIELD")->name());
}


BOOST_AUTO_TEST_CASE(CreateSchedule_DeckWithGRUPTREE_HasRootGroupTreeNodeForTimeStepZero) {
    DeckPtr deck = createDeck();
    DeckKeywordPtr gruptreeKeyword(new DeckKeyword("GRUPTREE"));
    
    DeckRecordPtr recordChildOfField(new DeckRecord());
    DeckStringItemPtr itemChild1(new DeckStringItem("CHILD_GROUP"));
    itemChild1->push_back("BARNET");
    DeckStringItemPtr itemParent1(new DeckStringItem("PARENT_GROUP"));
    itemParent1->push_back("FAREN");
    
    recordChildOfField->addItem(itemChild1);
    recordChildOfField->addItem(itemParent1);
    gruptreeKeyword->addRecord(recordChildOfField);
    deck->addKeyword(gruptreeKeyword);
    Schedule schedule(deck); 
    GroupTreeNodePtr fieldNode = schedule.getGroupTree(0)->getNode("FIELD");
    BOOST_CHECK_EQUAL("FIELD", fieldNode->name());
    GroupTreeNodePtr FAREN = fieldNode->getChildGroup("FAREN");
    BOOST_CHECK(FAREN->hasChildGroup("BARNET"));
}



=======

BOOST_AUTO_TEST_CASE(EmptyScheduleHasFIELDGroup) {
    DeckPtr deck = createDeck();
    Schedule schedule(deck); 
    BOOST_CHECK_EQUAL( 1U , schedule.numGroups() );
    BOOST_CHECK_EQUAL( true , schedule.hasGroup("FIELD") );
    BOOST_CHECK_EQUAL( false , schedule.hasGroup("GROUP") );
    BOOST_CHECK_THROW( schedule.getGroup("GROUP") , std::invalid_argument );
}


>>>>>>> 830050bd
<|MERGE_RESOLUTION|>--- conflicted
+++ resolved
@@ -98,7 +98,6 @@
 }
 
 
-<<<<<<< HEAD
 BOOST_AUTO_TEST_CASE(CreateSchedule_DeckWithoutGRUPTREE_HasRootGroupTreeNodeForTimeStepZero) {
     DeckPtr deck = createDeck();
     Schedule schedule(deck); 
@@ -129,7 +128,6 @@
 
 
 
-=======
 
 BOOST_AUTO_TEST_CASE(EmptyScheduleHasFIELDGroup) {
     DeckPtr deck = createDeck();
@@ -141,4 +139,3 @@
 }
 
 
->>>>>>> 830050bd
